--- conflicted
+++ resolved
@@ -22,19 +22,6 @@
     'Content-Type': 'application/json'
 };
 
-<<<<<<< HEAD
-
-=======
-// Check if origin is allowed
-function isOriginAllowed(origin: string): boolean {
-    const allowedOrigins = process.env.ALLOWED_ORIGINS?.split(',') || [
-        'https://gentle-moss-087d9321e.1.azurestaticapps.net',
-        'http://localhost:3000',
-        'https://localhost:3000'
-    ];
-    return allowedOrigins.includes(origin);
-}
->>>>>>> a729f9a2
 
 // Get secrets from Azure Key Vault
 async function getSecretsFromKeyVault(): Promise<OpenAIConfig> {
